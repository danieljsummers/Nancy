--- conflicted
+++ resolved
@@ -1,99 +1,85 @@
-﻿namespace Nancy.BootStrappers.Windsor
-{
-    using System;
-    using System.Collections.Generic;
-    using System.Linq;
-    using Castle.MicroKernel.Registration;
-    using Castle.MicroKernel.Resolvers.SpecializedResolvers;
-    using Castle.Windsor;
-    using Nancy.BootStrapper;
-    using Nancy.Routing;
-
-    public abstract class WindsorNancyBootStrapper : NancyBootStrapperBase<IWindsorContainer>,
-        INancyBootStrapperPerRequestRegistration<IWindsorContainer>, INancyModuleCatalog
-    {
-        protected IWindsorContainer container;
-
-        IEnumerable<ModuleRegistration> modulesRegistrationTypes;
-
-        protected override sealed INancyEngine GetEngineInternal() { return this.container.Resolve<INancyEngine>(); }
-
-        protected override sealed IModuleKeyGenerator GetModuleKeyGenerator() { return this.container.Resolve<IModuleKeyGenerator>(); }
-
-        protected override sealed IWindsorContainer CreateContainer()
-        {
-            this.container = new WindsorContainer();
-            this.container.Kernel.Resolver.AddSubResolver(new CollectionResolver(this.container.Kernel, true));
-            return this.container;
-        }
-
-        protected override sealed void RegisterDefaults(IWindsorContainer existingContainer,
-            IEnumerable<TypeRegistration> typeRegistrations)
-        {
-<<<<<<< HEAD
-            this.container.Register(Component.For<INancyModuleCatalog>().Instance(this));
-
-            var components = typeRegistrations.Select(r => Component.For(r.RegistrationType)
-                .ImplementedBy(r.ImplementationType));
-            this.container.Register(components.ToArray());
-
-            existingContainer.Register(Component.For<Func<IRouteCache>>().UsingFactoryMethod(ctx =>
-=======
-            _container.Register(Component.For<INancyModuleCatalog>().Instance(this));
-            var components = typeRegistrations.Where(t => t.RegistrationType != typeof(IModuleKeyGenerator))
-                .Select(r => Component.For(r.RegistrationType)
-                .ImplementedBy(r.ImplementationType));
-            _container.Register(components.ToArray());
-            _container.Register(Component.For<IModuleKeyGenerator>().ImplementedBy<WindsorModuleKeyGenerator>());
-            container.Register(Component.For<Func<IRouteCache>>().UsingFactoryMethod(ctx =>
->>>>>>> 25706893
-            {
-                Func<IRouteCache> runc = () => this.container.Resolve<IRouteCache>();
-                return runc;
-            }));
-        }
-
-        protected override sealed void RegisterModules(IEnumerable<ModuleRegistration> moduleRegistrationTypes)
-        {
-            this.modulesRegistrationTypes = moduleRegistrationTypes;
-        }
-
-        static void RegisterModulesInternal(IWindsorContainer existingContainer,
-            IEnumerable<ModuleRegistration> moduleRegistrationTypes)
-        {
-            var components = moduleRegistrationTypes.Select(r => Component.For(typeof (NancyModule))
-                .ImplementedBy(r.ModuleType)
-                .Named(r.ModuleKey)
-                .LifeStyle.Transient);
-            existingContainer.Register(components.ToArray());
-        }
-
-        public virtual void ConfigureRequestContainer(IWindsorContainer container) { }
-
-        public IEnumerable<NancyModule> GetAllModules()
-        {
-            var child = GetChild();
-            return child.Kernel.ResolveAll<NancyModule>();
-        }
-
-        public NancyModule GetModuleByKey(string moduleKey)
-        {
-            var child = GetChild();
-            return child.Kernel.Resolve<NancyModule>(moduleKey);
-        }
-
-        IWindsorContainer GetChild()
-        {
-            var child = new WindsorContainer();
-<<<<<<< HEAD
-            this.container.AddChildContainer(child);
-            RegisterModulesInternal(child, this.modulesRegistrationTypes);
-=======
-            _container.AddChildContainer(child);
-            ConfigureRequestContainer(child);
-            RegisterModulesInternal(child, _modulesRegistrationTypes);
->>>>>>> 25706893
-            return child;
-        }
-    }
-}+namespace Nancy.BootStrappers.Windsor
+{
+    using System;
+    using System.Collections.Generic;
+    using System.Linq;
+    using Castle.MicroKernel.Registration;
+    using Castle.MicroKernel.Resolvers.SpecializedResolvers;
+    using Castle.Windsor;
+    using Nancy.BootStrapper;
+    using Nancy.Routing;
+
+    public abstract class WindsorNancyBootStrapper : NancyBootStrapperBase<IWindsorContainer>,
+        INancyBootStrapperPerRequestRegistration<IWindsorContainer>, INancyModuleCatalog
+    {
+        protected IWindsorContainer container;
+
+        IEnumerable<ModuleRegistration> modulesRegistrationTypes;
+
+        protected override sealed INancyEngine GetEngineInternal() { return this.container.Resolve<INancyEngine>(); }
+
+        protected override sealed IModuleKeyGenerator GetModuleKeyGenerator() { return this.container.Resolve<IModuleKeyGenerator>(); }
+
+        protected override sealed IWindsorContainer CreateContainer()
+        {
+            this.container = new WindsorContainer();
+            this.container.Kernel.Resolver.AddSubResolver(new CollectionResolver(this.container.Kernel, true));
+            return this.container;
+        }
+
+        protected override sealed void RegisterDefaults(IWindsorContainer existingContainer,
+            IEnumerable<TypeRegistration> typeRegistrations)
+        {
+            this.container.Register(Component.For<INancyModuleCatalog>().Instance(this));
+
+            var components = typeRegistrations.Where(t => t.RegistrationType != typeof(IModuleKeyGenerator))
+                .Select(r => Component.For(r.RegistrationType)
+                .ImplementedBy(r.ImplementationType));
+            this.container.Register(components.ToArray());
+            this.container.Register(Component.For<IModuleKeyGenerator>().ImplementedBy<WindsorModuleKeyGenerator>());
+            existingContainer.Register(Component.For<Func<IRouteCache>>().UsingFactoryMethod(ctx =>
+            {
+                Func<IRouteCache> runc = () => this.container.Resolve<IRouteCache>();
+                return runc;
+            }));
+        }
+
+        protected override sealed void RegisterModules(IEnumerable<ModuleRegistration> moduleRegistrationTypes)
+        {
+            this.modulesRegistrationTypes = moduleRegistrationTypes;
+        }
+
+        static void RegisterModulesInternal(IWindsorContainer existingContainer,
+            IEnumerable<ModuleRegistration> moduleRegistrationTypes)
+        {
+            var components = moduleRegistrationTypes.Select(r => Component.For(typeof (NancyModule))
+                .ImplementedBy(r.ModuleType)
+                .Named(r.ModuleKey)
+                .LifeStyle.Transient);
+            existingContainer.Register(components.ToArray());
+        }
+
+        public virtual void ConfigureRequestContainer(IWindsorContainer container) { }
+
+        public IEnumerable<NancyModule> GetAllModules()
+        {
+            var child = GetChild();
+            return child.Kernel.ResolveAll<NancyModule>();
+        }
+
+        public NancyModule GetModuleByKey(string moduleKey)
+        {
+            var child = GetChild();
+            return child.Kernel.Resolve<NancyModule>(moduleKey);
+        }
+
+        IWindsorContainer GetChild()
+        {
+            var child = new WindsorContainer();
+            this.container.AddChildContainer(child);
+            ConfigureRequestContainer(child);
+            RegisterModulesInternal(child, this.modulesRegistrationTypes);
+            return child;
+        }
+    }
+}