namespace Nancy.Tests.Unit.Routing
{
    using System;
    using System.Collections.Generic;
    using System.Linq;
    using FakeItEasy;
    using Fakes;
    using Nancy.Responses.Negotiation;
    using Nancy.Routing;
    using Xunit;
    using ResolveResult = System.Tuple<Nancy.Routing.Route, DynamicDictionary, System.Func<NancyContext, Response>, System.Action<NancyContext>, System.Func<NancyContext, System.Exception, Response>>;

    public class DefaultRequestDispatcherFixture
    {
        private readonly DefaultRequestDispatcher requestDispatcher;
        private readonly IRouteResolver routeResolver;
        private readonly IRouteInvoker routeInvoker;
        private readonly IList<IResponseProcessor> responseProcessors;

        public DefaultRequestDispatcherFixture()
        {
            this.responseProcessors = new List<IResponseProcessor>();
            this.routeResolver = A.Fake<IRouteResolver>();
            this.routeInvoker = A.Fake<IRouteInvoker>();

            A.CallTo(() => this.routeInvoker.Invoke(A<Route>._, A<DynamicDictionary>._, A<NancyContext>._)).ReturnsLazily(arg =>
                {
                    return (Response)((Route)arg.Arguments[0]).Action.Invoke(arg.Arguments[1]);
                });

            this.requestDispatcher = 
                new DefaultRequestDispatcher(this.routeResolver, this.responseProcessors, this.routeInvoker);

            var resolvedRoute = new ResolveResult(
               new FakeRoute(),
               DynamicDictionary.Empty,
               null,
               null,
               null);

            A.CallTo(() => this.routeResolver.Resolve(A<NancyContext>._)).Returns(resolvedRoute);
        }

        [Fact]
        public void Should_invoke_module_before_hook_followed_by_resolved_route_followed_by_module_after_hook()
        {
            // Given
            var capturedExecutionOrder = new List<string>();
            var expectedExecutionOrder = new[] { "Prehook", "RouteInvoke", "Posthook" };

            var route = new FakeRoute
            {
                Action = parameters => {
                    capturedExecutionOrder.Add("RouteInvoke");
                    return null;
                }
            };

<<<<<<< HEAD

            var resolvedRoute = new ResolveResult(
=======
            var resolvedRoute = new Tuple<Route, DynamicDictionary, Func<NancyContext, Response>, Action<NancyContext>, Func<NancyContext, Exception, Response>>(
>>>>>>> bfd9d33f
                route, 
                DynamicDictionary.Empty, 
                ctx => { capturedExecutionOrder.Add("Prehook"); return null; }, 
                ctx => capturedExecutionOrder.Add("Posthook"),
                null);

            A.CallTo(() => this.routeResolver.Resolve(A<NancyContext>.Ignored)).Returns(resolvedRoute);

            var context = 
                new NancyContext { Request = new Request("GET", "/", "http") };

            // When
            this.requestDispatcher.Dispatch(context);

            // Then
            capturedExecutionOrder.Count().ShouldEqual(3);
            capturedExecutionOrder.SequenceEqual(expectedExecutionOrder).ShouldBeTrue();
        }

        [Fact]
        public void Should_not_invoke_resolved_route_if_module_before_hook_returns_response_but_should_invoke_module_after_hook()
        {
            // Given
            var capturedExecutionOrder = new List<string>();
            var expectedExecutionOrder = new[] { "Prehook", "Posthook" };

            var route = new FakeRoute
            {
                Action = parameters =>
                {
                    capturedExecutionOrder.Add("RouteInvoke");
                    return null;
                }
            };

<<<<<<< HEAD
            var resolvedRoute = new ResolveResult(
=======
            var resolvedRoute = new Tuple<Route, DynamicDictionary, Func<NancyContext, Response>, Action<NancyContext>, Func<NancyContext, Exception, Response>>(
>>>>>>> bfd9d33f
                route,
                DynamicDictionary.Empty,
                ctx => {
                    capturedExecutionOrder.Add("Prehook");
                    return new Response();
                },
                ctx => capturedExecutionOrder.Add("Posthook"),
                null);

            A.CallTo(() => this.routeResolver.Resolve(A<NancyContext>.Ignored)).Returns(resolvedRoute);

            var context =
                new NancyContext { Request = new Request("GET", "/", "http") };

            // When
            this.requestDispatcher.Dispatch(context);

            // Then
            capturedExecutionOrder.Count().ShouldEqual(2);
            capturedExecutionOrder.SequenceEqual(expectedExecutionOrder).ShouldBeTrue();
        }

        [Fact]
        public void Should_return_response_from_module_before_hook_when_not_null()
        {
            // Given
            var moduleBeforeHookResponse = new Response();

            var route = new FakeRoute();

<<<<<<< HEAD
            var resolvedRoute = new ResolveResult(
=======
            var resolvedRoute = new Tuple<Route, DynamicDictionary, Func<NancyContext, Response>, Action<NancyContext>, Func<NancyContext, Exception, Response>>(
>>>>>>> bfd9d33f
                route,
                DynamicDictionary.Empty,
                ctx => moduleBeforeHookResponse,
                ctx => { },
                null);

            A.CallTo(() => this.routeResolver.Resolve(A<NancyContext>.Ignored)).Returns(resolvedRoute);

            var context =
                new NancyContext { Request = new Request("GET", "/", "http") };

            // When
            this.requestDispatcher.Dispatch(context);

            // Then
            context.Response.ShouldBeSameAs(moduleBeforeHookResponse);
        }

        [Fact]
        public void Should_allow_module_after_hook_to_change_response()
        {
            // Given
            var moduleAfterHookResponse = new Response();

            var route = new FakeRoute();

<<<<<<< HEAD
            var resolvedRoute = new ResolveResult(
=======
            var resolvedRoute = new Tuple<Route, DynamicDictionary, Func<NancyContext, Response>, Action<NancyContext>, Func<NancyContext, Exception, Response>>(
>>>>>>> bfd9d33f
                route,
                DynamicDictionary.Empty,
                ctx => null,
                ctx => ctx.Response = moduleAfterHookResponse,
                null);

            A.CallTo(() => this.routeResolver.Resolve(A<NancyContext>.Ignored)).Returns(resolvedRoute);

            var context =
                new NancyContext { Request = new Request("GET", "/", "http") };

            // When
            this.requestDispatcher.Dispatch(context);

            // Then
            context.Response.ShouldBeSameAs(moduleAfterHookResponse);
        }

        [Fact]
        public void HandleRequest_should_allow_module_after_hook_to_add_items_to_context()
        {
            // Given
            var route = new FakeRoute();

<<<<<<< HEAD
            var resolvedRoute = new ResolveResult(
=======
            var resolvedRoute = new Tuple<Route, DynamicDictionary, Func<NancyContext, Response>, Action<NancyContext>, Func<NancyContext, Exception, Response>>(
>>>>>>> bfd9d33f
                route,
                DynamicDictionary.Empty,
                ctx => null,
                ctx => ctx.Items.Add("RoutePostReq", new object()),
                null);

            A.CallTo(() => this.routeResolver.Resolve(A<NancyContext>.Ignored)).Returns(resolvedRoute);

            var context =
                new NancyContext { Request = new Request("GET", "/", "http") };

            // When
            this.requestDispatcher.Dispatch(context);

            // Then
            context.Items.ContainsKey("RoutePostReq").ShouldBeTrue();
        }

        [Fact]
        public void Should_set_the_route_parameters_from_resolved_route()
        {
            // Given
            const string expectedPath = "/the/path";

            var context =
                new NancyContext
                {
                    Request = new FakeRequest("GET", expectedPath)
                };

            var parameters = new DynamicDictionary();

            var resolvedRoute = new ResolveResult(
               new FakeRoute(),
               parameters,
               null,
               null,
               null);

            A.CallTo(() => this.routeResolver.Resolve(context)).Returns(resolvedRoute);

            // When
            this.requestDispatcher.Dispatch(context);

            // Then
            ((DynamicDictionary)context.Parameters).ShouldBeSameAs(parameters);
        }

        [Fact]
        public void Should_invoke_route_resolver_with_context_for_current_request()
        {
            // Given
            var context = 
                new NancyContext
                {
                    Request = new FakeRequest("GET", "/")
                };

            // When
            this.requestDispatcher.Dispatch(context);

            // Then
            A.CallTo(() => this.routeResolver.Resolve(context)).MustHaveHappened(Repeated.Exactly.Once);
        }

        [Fact]
        public void Should_invoke_route_resolver_with_path_when_path_does_not_contain_file_extension()
        {
            // Given
            const string expectedPath = "/the/path";
            var requestedPath = string.Empty;

            var context =
                new NancyContext
                {
                    Request = new FakeRequest("GET", expectedPath)
                };

            var resolvedRoute = new ResolveResult(
               new FakeRoute(),
               DynamicDictionary.Empty,
               null,
               null,
               null);

            A.CallTo(() => this.routeResolver.Resolve(context))
                .Invokes(x => requestedPath = ((NancyContext) x.Arguments[0]).Request.Path)
                .Returns(resolvedRoute);

            // When
            this.requestDispatcher.Dispatch(context);

            // Then
            requestedPath.ShouldEqual(expectedPath);
        }

        [Fact]
        public void Should_invoke_route_resolver_with_passed_in_accept_headers_when_path_does_not_contain_file_extensions()
        {
            // Given
            var expectedAcceptHeaders = new List<Tuple<string, decimal>>
            {
                { new Tuple<string, decimal>("application/json", 0.8m) },
                { new Tuple<string, decimal>("application/xml", 0.4m) }
            };

            var requestedAcceptHeaders = 
                new List<Tuple<string, decimal>>();

            var request = new FakeRequest("GET", "/")
            {
                Headers = { Accept = expectedAcceptHeaders }
            };

            var context =
                new NancyContext { Request = request };

            var resolvedRoute = new ResolveResult(
               new FakeRoute(),
               DynamicDictionary.Empty,
               null,
               null,
               null);

            A.CallTo(() => this.routeResolver.Resolve(context))
                .Invokes(x => requestedAcceptHeaders = ((NancyContext)x.Arguments[0]).Request.Headers.Accept.ToList())
                .Returns(resolvedRoute);

            // When
            this.requestDispatcher.Dispatch(context);

            // Then
            requestedAcceptHeaders.ShouldHaveCount(2);
            requestedAcceptHeaders[0].Item1.ShouldEqual("application/json");
            requestedAcceptHeaders[0].Item2.ShouldEqual(0.8m);
            requestedAcceptHeaders[1].Item1.ShouldEqual("application/xml");
            requestedAcceptHeaders[1].Item2.ShouldEqual(0.4m);
        }

        [Fact]
        public void Should_invoke_route_resolver_with_extension_stripped_from_path_when_path_does_contain_file_extension_and_mapped_response_processor_exists()
        {
            // Given
            var requestedPath = string.Empty;

            var context =
                new NancyContext
                {
                    Request = new FakeRequest("GET", "/user.json")
                };

            var processor =
                A.Fake<IResponseProcessor>();

            this.responseProcessors.Add(processor);

            var mappings = new List<Tuple<string, MediaRange>>
            {
                { new Tuple<string, MediaRange>("json", "application/json") }
            };

            A.CallTo(() => processor.ExtensionMappings).Returns(mappings);

            var resolvedRoute = new ResolveResult(
               new FakeRoute(),
               DynamicDictionary.Empty,
               null,
               null,
               null);

            A.CallTo(() => this.routeResolver.Resolve(context))
                .Invokes(x => requestedPath = ((NancyContext)x.Arguments[0]).Request.Path)
                .Returns(resolvedRoute);

            // When
            this.requestDispatcher.Dispatch(context);

            // Then
            requestedPath.ShouldEqual("/user");
        }

        [Fact]
        public void Should_invoke_route_resolver_with_path_containing_when_path_does_contain_file_extension_and_no_mapped_response_processor_exists()
        {
            // Given
            var requestedPath = string.Empty;

            var context =
                new NancyContext
                {
                    Request = new FakeRequest("GET", "/user.json")
                };

            var resolvedRoute = new ResolveResult(
               new FakeRoute(),
               DynamicDictionary.Empty,
               null,
               null,
               null);

            A.CallTo(() => this.routeResolver.Resolve(context))
                .Invokes(x => requestedPath = ((NancyContext)x.Arguments[0]).Request.Path)
                .Returns(resolvedRoute);

            // When
            this.requestDispatcher.Dispatch(context);

            // Then
            requestedPath.ShouldEqual("/user.json");
        }

        [Fact]
        public void Should_invoke_route_resolver_with_distinct_mapped_media_ranged_when_path_contains_extension_and_mapped_response_processors_exists()
        {
            // Given
            var requestedAcceptHeaders =
                new List<Tuple<string, decimal>>();

            var context =
                new NancyContext
                {
                    Request = new FakeRequest("GET", "/user.json")
                };

            var jsonProcessor =
                A.Fake<IResponseProcessor>();

            var jsonProcessormappings = 
                new List<Tuple<string, MediaRange>> { { new Tuple<string, MediaRange>("json", "application/json") } };

            A.CallTo(() => jsonProcessor.ExtensionMappings).Returns(jsonProcessormappings);

            var otherProcessor =
                A.Fake<IResponseProcessor>();

            var otherProcessormappings =
                new List<Tuple<string, MediaRange>>
                    {
                        { new Tuple<string, MediaRange>("json", "application/json") },
                        { new Tuple<string, MediaRange>("xml", "application/xml") }
                    };

            A.CallTo(() => otherProcessor.ExtensionMappings).Returns(otherProcessormappings);

            this.responseProcessors.Add(jsonProcessor);
            this.responseProcessors.Add(otherProcessor);

            var resolvedRoute = new ResolveResult(
               new FakeRoute(),
               DynamicDictionary.Empty,
               null,
               null,
               null);

            A.CallTo(() => this.routeResolver.Resolve(context))
                .Invokes(x => requestedAcceptHeaders = ((NancyContext)x.Arguments[0]).Request.Headers.Accept.ToList())
                .Returns(resolvedRoute);

            // When
            this.requestDispatcher.Dispatch(context);

            // Then
            requestedAcceptHeaders.ShouldHaveCount(1);
            requestedAcceptHeaders[0].Item1.ShouldEqual("application/json");
        }

        [Fact]
        public void Should_set_quality_to_high_for_mapped_media_ranges_before_invoking_route_resolver_when_path_contains_extension_and_mapped_response_processors_exists()
        {
            // Given
            var requestedAcceptHeaders =
                new List<Tuple<string, decimal>>();

            var context =
                new NancyContext
                {
                    Request = new FakeRequest("GET", "/user.json")
                };

            var jsonProcessor =
                A.Fake<IResponseProcessor>();

            var jsonProcessormappings =
                new List<Tuple<string, MediaRange>> { { new Tuple<string, MediaRange>("json", "application/json") } };

            A.CallTo(() => jsonProcessor.ExtensionMappings).Returns(jsonProcessormappings);

            this.responseProcessors.Add(jsonProcessor);

            var resolvedRoute = new ResolveResult(
               new FakeRoute(),
               DynamicDictionary.Empty,
               null,
               null,
               null);

            A.CallTo(() => this.routeResolver.Resolve(context))
                .Invokes(x => requestedAcceptHeaders = ((NancyContext)x.Arguments[0]).Request.Headers.Accept.ToList())
                .Returns(resolvedRoute);

            // When
            this.requestDispatcher.Dispatch(context);

            // Then
            requestedAcceptHeaders.ShouldHaveCount(1);
            Assert.True(requestedAcceptHeaders[0].Item2 > 1.0m);
        }

        [Fact]
        public void Should_call_route_invoker_with_resolved_route()
        {
            // Given
            var context =
                new NancyContext
                {
                    Request = new FakeRequest("GET", "/user.json")
                };

            var resolvedRoute = new ResolveResult(
               new FakeRoute(),
               DynamicDictionary.Empty,
               null,
               null,
               null);

            A.CallTo(() => this.routeResolver.Resolve(context)).Returns(resolvedRoute);

            // When
            this.requestDispatcher.Dispatch(context);

            // Then
            A.CallTo(() => this.routeInvoker.Invoke(resolvedRoute.Item1, A<DynamicDictionary>._, A<NancyContext>._)).MustHaveHappened(Repeated.Exactly.Once);
        }

        [Fact]
        public void Should_invoke_route_resolver_with_path_containing_extension_when_mapped_response_processor_existed_but_no_route_match_was_found()
        {
            // Given
            var requestedAcceptHeaders =
                new List<Tuple<string, decimal>>();

            var context =
                new NancyContext
                {
                    Request = new FakeRequest("GET", "/user.json")
                };

            var jsonProcessor =
                A.Fake<IResponseProcessor>();

            var jsonProcessormappings =
                new List<Tuple<string, MediaRange>> { { new Tuple<string, MediaRange>("json", "application/json") } };

            A.CallTo(() => jsonProcessor.ExtensionMappings).Returns(jsonProcessormappings);

            this.responseProcessors.Add(jsonProcessor);

            var resolvedRoute = new ResolveResult(
               new NotFoundRoute("GET", "/"), 
               DynamicDictionary.Empty,
               null,
               null,
               null);

            A.CallTo(() => this.routeResolver.Resolve(context))
                .Invokes(x => requestedAcceptHeaders = ((NancyContext)x.Arguments[0]).Request.Headers.Accept.ToList())
                .Returns(resolvedRoute);

            // When
            this.requestDispatcher.Dispatch(context);

            // Then            
            A.CallTo(() => this.routeResolver.Resolve(A<NancyContext>._)).MustHaveHappened(Repeated.Exactly.Twice);
        }

        [Fact]
        public void Should_call_route_invoker_with_captured_parameters()
        {
            // Given
            var context =
                new NancyContext
                {
                    Request = new FakeRequest("GET", "/user.json")
                };

            var parameters = new DynamicDictionary();

            var resolvedRoute = new ResolveResult(
               new FakeRoute(),
               parameters,
               null,
               null,
               null);

            A.CallTo(() => this.routeResolver.Resolve(context)).Returns(resolvedRoute);

            // When
            this.requestDispatcher.Dispatch(context);

            // Then
            A.CallTo(() => this.routeInvoker.Invoke(A<Route>._, parameters, A<NancyContext>._)).MustHaveHappened(Repeated.Exactly.Once);
        }

        [Fact]
        public void Should_call_route_invoker_with_context()
        {
            // Given
            var context =
                new NancyContext
                {
                    Request = new FakeRequest("GET", "/user.json")
                };

            var resolvedRoute = new ResolveResult(
               new FakeRoute(),
               DynamicDictionary.Empty,
               null,
               null,
               null);

            A.CallTo(() => this.routeResolver.Resolve(context)).Returns(resolvedRoute);

            // When
            this.requestDispatcher.Dispatch(context);

            // Then
            A.CallTo(() => this.routeInvoker.Invoke(A<Route>._, A<DynamicDictionary>._, context)).MustHaveHappened(Repeated.Exactly.Once);
        }

        [Fact]
        public void Should_invoke_module_onerror_hook_when_module_before_hook_throws_exception()
        {
            // Given
            var capturedExecutionOrder = new List<string>();
            var expectedExecutionOrder = new[] { "Prehook", "OnErrorHook" };

            var route = new FakeRoute
            {
                Action = parameters =>
                {
                    capturedExecutionOrder.Add("RouteInvoke");
                    return null;
                }
            };

            var resolvedRoute = new Tuple<Route, DynamicDictionary, Func<NancyContext, Response>, Action<NancyContext>, Func<NancyContext, Exception, Response>>(
                route,
                DynamicDictionary.Empty,
                ctx => { capturedExecutionOrder.Add("Prehook"); throw new Exception("Prehook"); },
                ctx => capturedExecutionOrder.Add("Posthook"),
                (ctx, ex) => { capturedExecutionOrder.Add("OnErrorHook"); return new Response(); });

            A.CallTo(() => this.routeResolver.Resolve(A<NancyContext>.Ignored)).Returns(resolvedRoute);

            var context =
                new NancyContext { Request = new Request("GET", "/", "http") };

            // When
            this.requestDispatcher.Dispatch(context);

            // Then
            capturedExecutionOrder.Count().ShouldEqual(2);
            capturedExecutionOrder.SequenceEqual(expectedExecutionOrder).ShouldBeTrue();
        }

        [Fact]
        public void Should_invoke_module_onerror_hook_when_route_invoker_throws_exception()
        {
            // Given
            var capturedExecutionOrder = new List<string>();
            var expectedExecutionOrder = new[] { "RouteInvoke", "OnErrorHook" };

            var route = new FakeRoute
            {
                Action = parameters =>
                {
                    capturedExecutionOrder.Add("RouteInvoke");
                    throw new Exception("RouteInvoke");
                }
            };

            var resolvedRoute = new Tuple<Route, DynamicDictionary, Func<NancyContext, Response>, Action<NancyContext>, Func<NancyContext, Exception, Response>>(
                route,
                DynamicDictionary.Empty,
                ctx => null,
                ctx => capturedExecutionOrder.Add("Posthook"),
                (ctx, ex) => { capturedExecutionOrder.Add("OnErrorHook"); return new Response(); });

            A.CallTo(() => this.routeResolver.Resolve(A<NancyContext>.Ignored)).Returns(resolvedRoute);

            var context =
                new NancyContext { Request = new Request("GET", "/", "http") };

            // When
            this.requestDispatcher.Dispatch(context);

            // Then
            capturedExecutionOrder.Count().ShouldEqual(2);
            capturedExecutionOrder.SequenceEqual(expectedExecutionOrder).ShouldBeTrue();
        }

        [Fact]
        public void Should_invoke_module_onerror_hook_when_module_after_hook_throws_exception()
        {
            // Given
            var capturedExecutionOrder = new List<string>();
            var expectedExecutionOrder = new[] { "Posthook", "OnErrorHook" };

            var route = new FakeRoute
            {
                Action = parameters => null
            };

            var resolvedRoute = new Tuple<Route, DynamicDictionary, Func<NancyContext, Response>, Action<NancyContext>, Func<NancyContext, Exception, Response>>(
                route,
                DynamicDictionary.Empty,
                ctx => null,
                ctx => { capturedExecutionOrder.Add("Posthook"); throw new Exception("Posthook"); },
                (ctx, ex) => { capturedExecutionOrder.Add("OnErrorHook"); return new Response(); });

            A.CallTo(() => this.routeResolver.Resolve(A<NancyContext>.Ignored)).Returns(resolvedRoute);

            var context =
                new NancyContext { Request = new Request("GET", "/", "http") };

            // When
            this.requestDispatcher.Dispatch(context);

            // Then
            capturedExecutionOrder.Count().ShouldEqual(2);
            capturedExecutionOrder.SequenceEqual(expectedExecutionOrder).ShouldBeTrue();
        }

        [Fact]
        public void Should_rethrow_exception_when_onerror_hook_does_return_response()
        {
            // Given
            var route = new FakeRoute
            {
                Action = parameters => { throw new Exception(); }
            };

            var resolvedRoute = new Tuple<Route, DynamicDictionary, Func<NancyContext, Response>, Action<NancyContext>, Func<NancyContext, Exception, Response>>(
                route,
                DynamicDictionary.Empty,
                ctx => null,
                ctx => { },
                (ctx, ex) => { return null; });

            A.CallTo(() => this.routeResolver.Resolve(A<NancyContext>.Ignored)).Returns(resolvedRoute);

            var context =
                new NancyContext { Request = new Request("GET", "/", "http") };

            //When

            // Then
            Assert.Throws<Exception>(() => this.requestDispatcher.Dispatch(context));
        }

        [Fact]
        public void Should_not_rethrow_exception_when_onerror_hook_returns_response()
        {
            // Given
            var route = new FakeRoute
            {
                Action = parameters => { throw new Exception(); }
            };

            var resolvedRoute = new Tuple<Route, DynamicDictionary, Func<NancyContext, Response>, Action<NancyContext>, Func<NancyContext, Exception, Response>>(
                route,
                DynamicDictionary.Empty,
                ctx => null,
                ctx => { },
                (ctx, ex) => { return new Response(); });

            A.CallTo(() => this.routeResolver.Resolve(A<NancyContext>.Ignored)).Returns(resolvedRoute);

            var context =
                new NancyContext { Request = new Request("GET", "/", "http") };

            //When

            // Then
            Assert.DoesNotThrow(() => this.requestDispatcher.Dispatch(context));
        }
    }
}<|MERGE_RESOLUTION|>--- conflicted
+++ resolved
@@ -1,787 +1,766 @@
-namespace Nancy.Tests.Unit.Routing
-{
-    using System;
-    using System.Collections.Generic;
-    using System.Linq;
-    using FakeItEasy;
-    using Fakes;
-    using Nancy.Responses.Negotiation;
-    using Nancy.Routing;
-    using Xunit;
-    using ResolveResult = System.Tuple<Nancy.Routing.Route, DynamicDictionary, System.Func<NancyContext, Response>, System.Action<NancyContext>, System.Func<NancyContext, System.Exception, Response>>;
-
-    public class DefaultRequestDispatcherFixture
-    {
-        private readonly DefaultRequestDispatcher requestDispatcher;
-        private readonly IRouteResolver routeResolver;
-        private readonly IRouteInvoker routeInvoker;
-        private readonly IList<IResponseProcessor> responseProcessors;
-
-        public DefaultRequestDispatcherFixture()
-        {
-            this.responseProcessors = new List<IResponseProcessor>();
-            this.routeResolver = A.Fake<IRouteResolver>();
-            this.routeInvoker = A.Fake<IRouteInvoker>();
-
-            A.CallTo(() => this.routeInvoker.Invoke(A<Route>._, A<DynamicDictionary>._, A<NancyContext>._)).ReturnsLazily(arg =>
-                {
-                    return (Response)((Route)arg.Arguments[0]).Action.Invoke(arg.Arguments[1]);
-                });
-
-            this.requestDispatcher = 
-                new DefaultRequestDispatcher(this.routeResolver, this.responseProcessors, this.routeInvoker);
-
+namespace Nancy.Tests.Unit.Routing
+{
+    using System;
+    using System.Collections.Generic;
+    using System.Linq;
+    using FakeItEasy;
+    using Fakes;
+    using Nancy.Responses.Negotiation;
+    using Nancy.Routing;
+    using Xunit;
+    using ResolveResult = System.Tuple<Nancy.Routing.Route, DynamicDictionary, System.Func<NancyContext, Response>, System.Action<NancyContext>, System.Func<NancyContext, System.Exception, Response>>;
+
+    public class DefaultRequestDispatcherFixture
+    {
+        private readonly DefaultRequestDispatcher requestDispatcher;
+        private readonly IRouteResolver routeResolver;
+        private readonly IRouteInvoker routeInvoker;
+        private readonly IList<IResponseProcessor> responseProcessors;
+
+        public DefaultRequestDispatcherFixture()
+        {
+            this.responseProcessors = new List<IResponseProcessor>();
+            this.routeResolver = A.Fake<IRouteResolver>();
+            this.routeInvoker = A.Fake<IRouteInvoker>();
+
+            A.CallTo(() => this.routeInvoker.Invoke(A<Route>._, A<DynamicDictionary>._, A<NancyContext>._)).ReturnsLazily(arg =>
+                {
+                    return (Response)((Route)arg.Arguments[0]).Action.Invoke(arg.Arguments[1]);
+                });
+
+            this.requestDispatcher = 
+                new DefaultRequestDispatcher(this.routeResolver, this.responseProcessors, this.routeInvoker);
+
+            var resolvedRoute = new ResolveResult(
+               new FakeRoute(),
+               DynamicDictionary.Empty,
+               null,
+               null,
+               null);
+
+            A.CallTo(() => this.routeResolver.Resolve(A<NancyContext>._)).Returns(resolvedRoute);
+        }
+
+        [Fact]
+        public void Should_invoke_module_before_hook_followed_by_resolved_route_followed_by_module_after_hook()
+        {
+            // Given
+            var capturedExecutionOrder = new List<string>();
+            var expectedExecutionOrder = new[] { "Prehook", "RouteInvoke", "Posthook" };
+
+            var route = new FakeRoute
+            {
+                Action = parameters => {
+                    capturedExecutionOrder.Add("RouteInvoke");
+                    return null;
+                }
+            };
+
             var resolvedRoute = new ResolveResult(
-               new FakeRoute(),
-               DynamicDictionary.Empty,
-               null,
-               null,
-               null);
-
-            A.CallTo(() => this.routeResolver.Resolve(A<NancyContext>._)).Returns(resolvedRoute);
-        }
-
-        [Fact]
-        public void Should_invoke_module_before_hook_followed_by_resolved_route_followed_by_module_after_hook()
-        {
-            // Given
-            var capturedExecutionOrder = new List<string>();
-            var expectedExecutionOrder = new[] { "Prehook", "RouteInvoke", "Posthook" };
-
-            var route = new FakeRoute
-            {
-                Action = parameters => {
-                    capturedExecutionOrder.Add("RouteInvoke");
-                    return null;
-                }
-            };
-
-<<<<<<< HEAD
-
+                route, 
+                DynamicDictionary.Empty, 
+                ctx => { capturedExecutionOrder.Add("Prehook"); return null; }, 
+                ctx => capturedExecutionOrder.Add("Posthook"),
+                null);
+
+            A.CallTo(() => this.routeResolver.Resolve(A<NancyContext>.Ignored)).Returns(resolvedRoute);
+
+            var context = 
+                new NancyContext { Request = new Request("GET", "/", "http") };
+
+            // When
+            this.requestDispatcher.Dispatch(context);
+
+            // Then
+            capturedExecutionOrder.Count().ShouldEqual(3);
+            capturedExecutionOrder.SequenceEqual(expectedExecutionOrder).ShouldBeTrue();
+        }
+
+        [Fact]
+        public void Should_not_invoke_resolved_route_if_module_before_hook_returns_response_but_should_invoke_module_after_hook()
+        {
+            // Given
+            var capturedExecutionOrder = new List<string>();
+            var expectedExecutionOrder = new[] { "Prehook", "Posthook" };
+
+            var route = new FakeRoute
+            {
+                Action = parameters =>
+                {
+                    capturedExecutionOrder.Add("RouteInvoke");
+                    return null;
+                }
+            };
+
             var resolvedRoute = new ResolveResult(
-=======
-            var resolvedRoute = new Tuple<Route, DynamicDictionary, Func<NancyContext, Response>, Action<NancyContext>, Func<NancyContext, Exception, Response>>(
->>>>>>> bfd9d33f
-                route, 
-                DynamicDictionary.Empty, 
-                ctx => { capturedExecutionOrder.Add("Prehook"); return null; }, 
-                ctx => capturedExecutionOrder.Add("Posthook"),
-                null);
-
-            A.CallTo(() => this.routeResolver.Resolve(A<NancyContext>.Ignored)).Returns(resolvedRoute);
-
-            var context = 
-                new NancyContext { Request = new Request("GET", "/", "http") };
-
-            // When
-            this.requestDispatcher.Dispatch(context);
-
-            // Then
-            capturedExecutionOrder.Count().ShouldEqual(3);
-            capturedExecutionOrder.SequenceEqual(expectedExecutionOrder).ShouldBeTrue();
-        }
-
-        [Fact]
-        public void Should_not_invoke_resolved_route_if_module_before_hook_returns_response_but_should_invoke_module_after_hook()
-        {
-            // Given
-            var capturedExecutionOrder = new List<string>();
-            var expectedExecutionOrder = new[] { "Prehook", "Posthook" };
-
-            var route = new FakeRoute
-            {
-                Action = parameters =>
-                {
-                    capturedExecutionOrder.Add("RouteInvoke");
-                    return null;
-                }
-            };
-
-<<<<<<< HEAD
+                route,
+                DynamicDictionary.Empty,
+                ctx => {
+                    capturedExecutionOrder.Add("Prehook");
+                    return new Response();
+                },
+                ctx => capturedExecutionOrder.Add("Posthook"),
+                null);
+
+            A.CallTo(() => this.routeResolver.Resolve(A<NancyContext>.Ignored)).Returns(resolvedRoute);
+
+            var context =
+                new NancyContext { Request = new Request("GET", "/", "http") };
+
+            // When
+            this.requestDispatcher.Dispatch(context);
+
+            // Then
+            capturedExecutionOrder.Count().ShouldEqual(2);
+            capturedExecutionOrder.SequenceEqual(expectedExecutionOrder).ShouldBeTrue();
+        }
+
+        [Fact]
+        public void Should_return_response_from_module_before_hook_when_not_null()
+        {
+            // Given
+            var moduleBeforeHookResponse = new Response();
+
+            var route = new FakeRoute();
+
             var resolvedRoute = new ResolveResult(
-=======
-            var resolvedRoute = new Tuple<Route, DynamicDictionary, Func<NancyContext, Response>, Action<NancyContext>, Func<NancyContext, Exception, Response>>(
->>>>>>> bfd9d33f
-                route,
-                DynamicDictionary.Empty,
-                ctx => {
-                    capturedExecutionOrder.Add("Prehook");
-                    return new Response();
-                },
-                ctx => capturedExecutionOrder.Add("Posthook"),
-                null);
-
-            A.CallTo(() => this.routeResolver.Resolve(A<NancyContext>.Ignored)).Returns(resolvedRoute);
-
-            var context =
-                new NancyContext { Request = new Request("GET", "/", "http") };
-
-            // When
-            this.requestDispatcher.Dispatch(context);
-
-            // Then
-            capturedExecutionOrder.Count().ShouldEqual(2);
-            capturedExecutionOrder.SequenceEqual(expectedExecutionOrder).ShouldBeTrue();
-        }
-
-        [Fact]
-        public void Should_return_response_from_module_before_hook_when_not_null()
-        {
-            // Given
-            var moduleBeforeHookResponse = new Response();
-
-            var route = new FakeRoute();
-
-<<<<<<< HEAD
+                route,
+                DynamicDictionary.Empty,
+                ctx => moduleBeforeHookResponse,
+                ctx => { },
+                null);
+
+            A.CallTo(() => this.routeResolver.Resolve(A<NancyContext>.Ignored)).Returns(resolvedRoute);
+
+            var context =
+                new NancyContext { Request = new Request("GET", "/", "http") };
+
+            // When
+            this.requestDispatcher.Dispatch(context);
+
+            // Then
+            context.Response.ShouldBeSameAs(moduleBeforeHookResponse);
+        }
+
+        [Fact]
+        public void Should_allow_module_after_hook_to_change_response()
+        {
+            // Given
+            var moduleAfterHookResponse = new Response();
+
+            var route = new FakeRoute();
+
             var resolvedRoute = new ResolveResult(
-=======
-            var resolvedRoute = new Tuple<Route, DynamicDictionary, Func<NancyContext, Response>, Action<NancyContext>, Func<NancyContext, Exception, Response>>(
->>>>>>> bfd9d33f
-                route,
-                DynamicDictionary.Empty,
-                ctx => moduleBeforeHookResponse,
-                ctx => { },
-                null);
-
-            A.CallTo(() => this.routeResolver.Resolve(A<NancyContext>.Ignored)).Returns(resolvedRoute);
-
-            var context =
-                new NancyContext { Request = new Request("GET", "/", "http") };
-
-            // When
-            this.requestDispatcher.Dispatch(context);
-
-            // Then
-            context.Response.ShouldBeSameAs(moduleBeforeHookResponse);
-        }
-
-        [Fact]
-        public void Should_allow_module_after_hook_to_change_response()
-        {
-            // Given
-            var moduleAfterHookResponse = new Response();
-
-            var route = new FakeRoute();
-
-<<<<<<< HEAD
-            var resolvedRoute = new ResolveResult(
-=======
-            var resolvedRoute = new Tuple<Route, DynamicDictionary, Func<NancyContext, Response>, Action<NancyContext>, Func<NancyContext, Exception, Response>>(
->>>>>>> bfd9d33f
-                route,
-                DynamicDictionary.Empty,
-                ctx => null,
-                ctx => ctx.Response = moduleAfterHookResponse,
-                null);
-
-            A.CallTo(() => this.routeResolver.Resolve(A<NancyContext>.Ignored)).Returns(resolvedRoute);
-
-            var context =
-                new NancyContext { Request = new Request("GET", "/", "http") };
-
-            // When
-            this.requestDispatcher.Dispatch(context);
-
-            // Then
-            context.Response.ShouldBeSameAs(moduleAfterHookResponse);
-        }
-
-        [Fact]
-        public void HandleRequest_should_allow_module_after_hook_to_add_items_to_context()
-        {
-            // Given
-            var route = new FakeRoute();
-
-<<<<<<< HEAD
-            var resolvedRoute = new ResolveResult(
-=======
-            var resolvedRoute = new Tuple<Route, DynamicDictionary, Func<NancyContext, Response>, Action<NancyContext>, Func<NancyContext, Exception, Response>>(
->>>>>>> bfd9d33f
-                route,
-                DynamicDictionary.Empty,
-                ctx => null,
-                ctx => ctx.Items.Add("RoutePostReq", new object()),
-                null);
-
-            A.CallTo(() => this.routeResolver.Resolve(A<NancyContext>.Ignored)).Returns(resolvedRoute);
-
-            var context =
-                new NancyContext { Request = new Request("GET", "/", "http") };
-
-            // When
-            this.requestDispatcher.Dispatch(context);
-
-            // Then
-            context.Items.ContainsKey("RoutePostReq").ShouldBeTrue();
-        }
-
-        [Fact]
-        public void Should_set_the_route_parameters_from_resolved_route()
-        {
-            // Given
-            const string expectedPath = "/the/path";
-
-            var context =
-                new NancyContext
-                {
-                    Request = new FakeRequest("GET", expectedPath)
-                };
-
-            var parameters = new DynamicDictionary();
-
-            var resolvedRoute = new ResolveResult(
-               new FakeRoute(),
-               parameters,
-               null,
-               null,
-               null);
-
-            A.CallTo(() => this.routeResolver.Resolve(context)).Returns(resolvedRoute);
-
-            // When
-            this.requestDispatcher.Dispatch(context);
-
-            // Then
-            ((DynamicDictionary)context.Parameters).ShouldBeSameAs(parameters);
-        }
-
-        [Fact]
-        public void Should_invoke_route_resolver_with_context_for_current_request()
-        {
-            // Given
-            var context = 
-                new NancyContext
-                {
-                    Request = new FakeRequest("GET", "/")
-                };
-
-            // When
-            this.requestDispatcher.Dispatch(context);
-
-            // Then
-            A.CallTo(() => this.routeResolver.Resolve(context)).MustHaveHappened(Repeated.Exactly.Once);
-        }
-
-        [Fact]
-        public void Should_invoke_route_resolver_with_path_when_path_does_not_contain_file_extension()
-        {
-            // Given
-            const string expectedPath = "/the/path";
-            var requestedPath = string.Empty;
-
-            var context =
-                new NancyContext
-                {
-                    Request = new FakeRequest("GET", expectedPath)
-                };
-
-            var resolvedRoute = new ResolveResult(
-               new FakeRoute(),
-               DynamicDictionary.Empty,
-               null,
-               null,
-               null);
-
-            A.CallTo(() => this.routeResolver.Resolve(context))
-                .Invokes(x => requestedPath = ((NancyContext) x.Arguments[0]).Request.Path)
-                .Returns(resolvedRoute);
-
-            // When
-            this.requestDispatcher.Dispatch(context);
-
-            // Then
-            requestedPath.ShouldEqual(expectedPath);
-        }
-
-        [Fact]
-        public void Should_invoke_route_resolver_with_passed_in_accept_headers_when_path_does_not_contain_file_extensions()
-        {
-            // Given
-            var expectedAcceptHeaders = new List<Tuple<string, decimal>>
-            {
-                { new Tuple<string, decimal>("application/json", 0.8m) },
-                { new Tuple<string, decimal>("application/xml", 0.4m) }
-            };
-
-            var requestedAcceptHeaders = 
-                new List<Tuple<string, decimal>>();
-
-            var request = new FakeRequest("GET", "/")
-            {
-                Headers = { Accept = expectedAcceptHeaders }
-            };
-
-            var context =
-                new NancyContext { Request = request };
-
-            var resolvedRoute = new ResolveResult(
-               new FakeRoute(),
-               DynamicDictionary.Empty,
-               null,
-               null,
-               null);
-
-            A.CallTo(() => this.routeResolver.Resolve(context))
-                .Invokes(x => requestedAcceptHeaders = ((NancyContext)x.Arguments[0]).Request.Headers.Accept.ToList())
-                .Returns(resolvedRoute);
-
-            // When
-            this.requestDispatcher.Dispatch(context);
-
-            // Then
-            requestedAcceptHeaders.ShouldHaveCount(2);
-            requestedAcceptHeaders[0].Item1.ShouldEqual("application/json");
-            requestedAcceptHeaders[0].Item2.ShouldEqual(0.8m);
-            requestedAcceptHeaders[1].Item1.ShouldEqual("application/xml");
-            requestedAcceptHeaders[1].Item2.ShouldEqual(0.4m);
-        }
-
-        [Fact]
-        public void Should_invoke_route_resolver_with_extension_stripped_from_path_when_path_does_contain_file_extension_and_mapped_response_processor_exists()
-        {
-            // Given
-            var requestedPath = string.Empty;
-
-            var context =
-                new NancyContext
-                {
-                    Request = new FakeRequest("GET", "/user.json")
-                };
-
-            var processor =
-                A.Fake<IResponseProcessor>();
-
-            this.responseProcessors.Add(processor);
-
-            var mappings = new List<Tuple<string, MediaRange>>
-            {
-                { new Tuple<string, MediaRange>("json", "application/json") }
-            };
-
-            A.CallTo(() => processor.ExtensionMappings).Returns(mappings);
-
-            var resolvedRoute = new ResolveResult(
-               new FakeRoute(),
-               DynamicDictionary.Empty,
-               null,
-               null,
-               null);
-
-            A.CallTo(() => this.routeResolver.Resolve(context))
-                .Invokes(x => requestedPath = ((NancyContext)x.Arguments[0]).Request.Path)
-                .Returns(resolvedRoute);
-
-            // When
-            this.requestDispatcher.Dispatch(context);
-
-            // Then
-            requestedPath.ShouldEqual("/user");
-        }
-
-        [Fact]
-        public void Should_invoke_route_resolver_with_path_containing_when_path_does_contain_file_extension_and_no_mapped_response_processor_exists()
-        {
-            // Given
-            var requestedPath = string.Empty;
-
-            var context =
-                new NancyContext
-                {
-                    Request = new FakeRequest("GET", "/user.json")
-                };
-
-            var resolvedRoute = new ResolveResult(
-               new FakeRoute(),
-               DynamicDictionary.Empty,
-               null,
-               null,
-               null);
-
-            A.CallTo(() => this.routeResolver.Resolve(context))
-                .Invokes(x => requestedPath = ((NancyContext)x.Arguments[0]).Request.Path)
-                .Returns(resolvedRoute);
-
-            // When
-            this.requestDispatcher.Dispatch(context);
-
-            // Then
-            requestedPath.ShouldEqual("/user.json");
-        }
-
-        [Fact]
-        public void Should_invoke_route_resolver_with_distinct_mapped_media_ranged_when_path_contains_extension_and_mapped_response_processors_exists()
-        {
-            // Given
-            var requestedAcceptHeaders =
-                new List<Tuple<string, decimal>>();
-
-            var context =
-                new NancyContext
-                {
-                    Request = new FakeRequest("GET", "/user.json")
-                };
-
-            var jsonProcessor =
-                A.Fake<IResponseProcessor>();
-
-            var jsonProcessormappings = 
-                new List<Tuple<string, MediaRange>> { { new Tuple<string, MediaRange>("json", "application/json") } };
-
-            A.CallTo(() => jsonProcessor.ExtensionMappings).Returns(jsonProcessormappings);
-
-            var otherProcessor =
-                A.Fake<IResponseProcessor>();
-
-            var otherProcessormappings =
-                new List<Tuple<string, MediaRange>>
-                    {
-                        { new Tuple<string, MediaRange>("json", "application/json") },
-                        { new Tuple<string, MediaRange>("xml", "application/xml") }
-                    };
-
-            A.CallTo(() => otherProcessor.ExtensionMappings).Returns(otherProcessormappings);
-
-            this.responseProcessors.Add(jsonProcessor);
-            this.responseProcessors.Add(otherProcessor);
-
-            var resolvedRoute = new ResolveResult(
-               new FakeRoute(),
-               DynamicDictionary.Empty,
-               null,
-               null,
-               null);
-
-            A.CallTo(() => this.routeResolver.Resolve(context))
-                .Invokes(x => requestedAcceptHeaders = ((NancyContext)x.Arguments[0]).Request.Headers.Accept.ToList())
-                .Returns(resolvedRoute);
-
-            // When
-            this.requestDispatcher.Dispatch(context);
-
-            // Then
-            requestedAcceptHeaders.ShouldHaveCount(1);
-            requestedAcceptHeaders[0].Item1.ShouldEqual("application/json");
-        }
-
-        [Fact]
-        public void Should_set_quality_to_high_for_mapped_media_ranges_before_invoking_route_resolver_when_path_contains_extension_and_mapped_response_processors_exists()
-        {
-            // Given
-            var requestedAcceptHeaders =
-                new List<Tuple<string, decimal>>();
-
-            var context =
-                new NancyContext
-                {
-                    Request = new FakeRequest("GET", "/user.json")
-                };
-
-            var jsonProcessor =
-                A.Fake<IResponseProcessor>();
-
-            var jsonProcessormappings =
-                new List<Tuple<string, MediaRange>> { { new Tuple<string, MediaRange>("json", "application/json") } };
-
-            A.CallTo(() => jsonProcessor.ExtensionMappings).Returns(jsonProcessormappings);
-
-            this.responseProcessors.Add(jsonProcessor);
-
-            var resolvedRoute = new ResolveResult(
-               new FakeRoute(),
-               DynamicDictionary.Empty,
-               null,
-               null,
-               null);
-
-            A.CallTo(() => this.routeResolver.Resolve(context))
-                .Invokes(x => requestedAcceptHeaders = ((NancyContext)x.Arguments[0]).Request.Headers.Accept.ToList())
-                .Returns(resolvedRoute);
-
-            // When
-            this.requestDispatcher.Dispatch(context);
-
-            // Then
-            requestedAcceptHeaders.ShouldHaveCount(1);
-            Assert.True(requestedAcceptHeaders[0].Item2 > 1.0m);
-        }
-
-        [Fact]
-        public void Should_call_route_invoker_with_resolved_route()
-        {
-            // Given
-            var context =
-                new NancyContext
-                {
-                    Request = new FakeRequest("GET", "/user.json")
-                };
-
-            var resolvedRoute = new ResolveResult(
-               new FakeRoute(),
-               DynamicDictionary.Empty,
-               null,
-               null,
-               null);
-
-            A.CallTo(() => this.routeResolver.Resolve(context)).Returns(resolvedRoute);
-
-            // When
-            this.requestDispatcher.Dispatch(context);
-
-            // Then
-            A.CallTo(() => this.routeInvoker.Invoke(resolvedRoute.Item1, A<DynamicDictionary>._, A<NancyContext>._)).MustHaveHappened(Repeated.Exactly.Once);
-        }
-
-        [Fact]
-        public void Should_invoke_route_resolver_with_path_containing_extension_when_mapped_response_processor_existed_but_no_route_match_was_found()
-        {
-            // Given
-            var requestedAcceptHeaders =
-                new List<Tuple<string, decimal>>();
-
-            var context =
-                new NancyContext
-                {
-                    Request = new FakeRequest("GET", "/user.json")
-                };
-
-            var jsonProcessor =
-                A.Fake<IResponseProcessor>();
-
-            var jsonProcessormappings =
-                new List<Tuple<string, MediaRange>> { { new Tuple<string, MediaRange>("json", "application/json") } };
-
-            A.CallTo(() => jsonProcessor.ExtensionMappings).Returns(jsonProcessormappings);
-
-            this.responseProcessors.Add(jsonProcessor);
-
-            var resolvedRoute = new ResolveResult(
-               new NotFoundRoute("GET", "/"), 
-               DynamicDictionary.Empty,
-               null,
-               null,
-               null);
-
-            A.CallTo(() => this.routeResolver.Resolve(context))
-                .Invokes(x => requestedAcceptHeaders = ((NancyContext)x.Arguments[0]).Request.Headers.Accept.ToList())
-                .Returns(resolvedRoute);
-
-            // When
-            this.requestDispatcher.Dispatch(context);
-
-            // Then            
-            A.CallTo(() => this.routeResolver.Resolve(A<NancyContext>._)).MustHaveHappened(Repeated.Exactly.Twice);
-        }
-
-        [Fact]
-        public void Should_call_route_invoker_with_captured_parameters()
-        {
-            // Given
-            var context =
-                new NancyContext
-                {
-                    Request = new FakeRequest("GET", "/user.json")
-                };
-
-            var parameters = new DynamicDictionary();
-
-            var resolvedRoute = new ResolveResult(
-               new FakeRoute(),
-               parameters,
-               null,
-               null,
-               null);
-
-            A.CallTo(() => this.routeResolver.Resolve(context)).Returns(resolvedRoute);
-
-            // When
-            this.requestDispatcher.Dispatch(context);
-
-            // Then
-            A.CallTo(() => this.routeInvoker.Invoke(A<Route>._, parameters, A<NancyContext>._)).MustHaveHappened(Repeated.Exactly.Once);
-        }
-
-        [Fact]
-        public void Should_call_route_invoker_with_context()
-        {
-            // Given
-            var context =
-                new NancyContext
-                {
-                    Request = new FakeRequest("GET", "/user.json")
-                };
-
-            var resolvedRoute = new ResolveResult(
-               new FakeRoute(),
-               DynamicDictionary.Empty,
-               null,
-               null,
-               null);
-
-            A.CallTo(() => this.routeResolver.Resolve(context)).Returns(resolvedRoute);
-
-            // When
-            this.requestDispatcher.Dispatch(context);
-
-            // Then
-            A.CallTo(() => this.routeInvoker.Invoke(A<Route>._, A<DynamicDictionary>._, context)).MustHaveHappened(Repeated.Exactly.Once);
-        }
-
-        [Fact]
-        public void Should_invoke_module_onerror_hook_when_module_before_hook_throws_exception()
-        {
-            // Given
-            var capturedExecutionOrder = new List<string>();
-            var expectedExecutionOrder = new[] { "Prehook", "OnErrorHook" };
-
-            var route = new FakeRoute
-            {
-                Action = parameters =>
-                {
-                    capturedExecutionOrder.Add("RouteInvoke");
-                    return null;
-                }
-            };
-
-            var resolvedRoute = new Tuple<Route, DynamicDictionary, Func<NancyContext, Response>, Action<NancyContext>, Func<NancyContext, Exception, Response>>(
-                route,
-                DynamicDictionary.Empty,
-                ctx => { capturedExecutionOrder.Add("Prehook"); throw new Exception("Prehook"); },
-                ctx => capturedExecutionOrder.Add("Posthook"),
-                (ctx, ex) => { capturedExecutionOrder.Add("OnErrorHook"); return new Response(); });
-
-            A.CallTo(() => this.routeResolver.Resolve(A<NancyContext>.Ignored)).Returns(resolvedRoute);
-
-            var context =
-                new NancyContext { Request = new Request("GET", "/", "http") };
-
-            // When
-            this.requestDispatcher.Dispatch(context);
-
-            // Then
-            capturedExecutionOrder.Count().ShouldEqual(2);
-            capturedExecutionOrder.SequenceEqual(expectedExecutionOrder).ShouldBeTrue();
-        }
-
-        [Fact]
-        public void Should_invoke_module_onerror_hook_when_route_invoker_throws_exception()
-        {
-            // Given
-            var capturedExecutionOrder = new List<string>();
-            var expectedExecutionOrder = new[] { "RouteInvoke", "OnErrorHook" };
-
-            var route = new FakeRoute
-            {
-                Action = parameters =>
-                {
-                    capturedExecutionOrder.Add("RouteInvoke");
-                    throw new Exception("RouteInvoke");
-                }
-            };
-
-            var resolvedRoute = new Tuple<Route, DynamicDictionary, Func<NancyContext, Response>, Action<NancyContext>, Func<NancyContext, Exception, Response>>(
-                route,
-                DynamicDictionary.Empty,
-                ctx => null,
-                ctx => capturedExecutionOrder.Add("Posthook"),
-                (ctx, ex) => { capturedExecutionOrder.Add("OnErrorHook"); return new Response(); });
-
-            A.CallTo(() => this.routeResolver.Resolve(A<NancyContext>.Ignored)).Returns(resolvedRoute);
-
-            var context =
-                new NancyContext { Request = new Request("GET", "/", "http") };
-
-            // When
-            this.requestDispatcher.Dispatch(context);
-
-            // Then
-            capturedExecutionOrder.Count().ShouldEqual(2);
-            capturedExecutionOrder.SequenceEqual(expectedExecutionOrder).ShouldBeTrue();
-        }
-
-        [Fact]
-        public void Should_invoke_module_onerror_hook_when_module_after_hook_throws_exception()
-        {
-            // Given
-            var capturedExecutionOrder = new List<string>();
-            var expectedExecutionOrder = new[] { "Posthook", "OnErrorHook" };
-
-            var route = new FakeRoute
-            {
-                Action = parameters => null
-            };
-
-            var resolvedRoute = new Tuple<Route, DynamicDictionary, Func<NancyContext, Response>, Action<NancyContext>, Func<NancyContext, Exception, Response>>(
-                route,
-                DynamicDictionary.Empty,
-                ctx => null,
-                ctx => { capturedExecutionOrder.Add("Posthook"); throw new Exception("Posthook"); },
-                (ctx, ex) => { capturedExecutionOrder.Add("OnErrorHook"); return new Response(); });
-
-            A.CallTo(() => this.routeResolver.Resolve(A<NancyContext>.Ignored)).Returns(resolvedRoute);
-
-            var context =
-                new NancyContext { Request = new Request("GET", "/", "http") };
-
-            // When
-            this.requestDispatcher.Dispatch(context);
-
-            // Then
-            capturedExecutionOrder.Count().ShouldEqual(2);
-            capturedExecutionOrder.SequenceEqual(expectedExecutionOrder).ShouldBeTrue();
-        }
-
-        [Fact]
-        public void Should_rethrow_exception_when_onerror_hook_does_return_response()
-        {
-            // Given
-            var route = new FakeRoute
-            {
-                Action = parameters => { throw new Exception(); }
-            };
-
-            var resolvedRoute = new Tuple<Route, DynamicDictionary, Func<NancyContext, Response>, Action<NancyContext>, Func<NancyContext, Exception, Response>>(
-                route,
-                DynamicDictionary.Empty,
-                ctx => null,
-                ctx => { },
-                (ctx, ex) => { return null; });
-
-            A.CallTo(() => this.routeResolver.Resolve(A<NancyContext>.Ignored)).Returns(resolvedRoute);
-
-            var context =
-                new NancyContext { Request = new Request("GET", "/", "http") };
-
-            //When
-
-            // Then
-            Assert.Throws<Exception>(() => this.requestDispatcher.Dispatch(context));
-        }
-
-        [Fact]
-        public void Should_not_rethrow_exception_when_onerror_hook_returns_response()
-        {
-            // Given
-            var route = new FakeRoute
-            {
-                Action = parameters => { throw new Exception(); }
-            };
-
-            var resolvedRoute = new Tuple<Route, DynamicDictionary, Func<NancyContext, Response>, Action<NancyContext>, Func<NancyContext, Exception, Response>>(
-                route,
-                DynamicDictionary.Empty,
-                ctx => null,
-                ctx => { },
-                (ctx, ex) => { return new Response(); });
-
-            A.CallTo(() => this.routeResolver.Resolve(A<NancyContext>.Ignored)).Returns(resolvedRoute);
-
-            var context =
-                new NancyContext { Request = new Request("GET", "/", "http") };
-
-            //When
-
-            // Then
-            Assert.DoesNotThrow(() => this.requestDispatcher.Dispatch(context));
-        }
-    }
+                route,
+                DynamicDictionary.Empty,
+                ctx => null,
+                ctx => ctx.Response = moduleAfterHookResponse,
+                null);
+
+            A.CallTo(() => this.routeResolver.Resolve(A<NancyContext>.Ignored)).Returns(resolvedRoute);
+
+            var context =
+                new NancyContext { Request = new Request("GET", "/", "http") };
+
+            // When
+            this.requestDispatcher.Dispatch(context);
+
+            // Then
+            context.Response.ShouldBeSameAs(moduleAfterHookResponse);
+        }
+
+        [Fact]
+        public void HandleRequest_should_allow_module_after_hook_to_add_items_to_context()
+        {
+            // Given
+            var route = new FakeRoute();
+
+            var resolvedRoute = new ResolveResult(            
+                route,
+                DynamicDictionary.Empty,
+                ctx => null,
+                ctx => ctx.Items.Add("RoutePostReq", new object()),
+                null);
+
+            A.CallTo(() => this.routeResolver.Resolve(A<NancyContext>.Ignored)).Returns(resolvedRoute);
+
+            var context =
+                new NancyContext { Request = new Request("GET", "/", "http") };
+
+            // When
+            this.requestDispatcher.Dispatch(context);
+
+            // Then
+            context.Items.ContainsKey("RoutePostReq").ShouldBeTrue();
+        }
+
+        [Fact]
+        public void Should_set_the_route_parameters_from_resolved_route()
+        {
+            // Given
+            const string expectedPath = "/the/path";
+
+            var context =
+                new NancyContext
+                {
+                    Request = new FakeRequest("GET", expectedPath)
+                };
+
+            var parameters = new DynamicDictionary();
+
+            var resolvedRoute = new ResolveResult(
+               new FakeRoute(),
+               parameters,
+               null,
+               null,
+               null);
+
+            A.CallTo(() => this.routeResolver.Resolve(context)).Returns(resolvedRoute);
+
+            // When
+            this.requestDispatcher.Dispatch(context);
+
+            // Then
+            ((DynamicDictionary)context.Parameters).ShouldBeSameAs(parameters);
+        }
+
+        [Fact]
+        public void Should_invoke_route_resolver_with_context_for_current_request()
+        {
+            // Given
+            var context = 
+                new NancyContext
+                {
+                    Request = new FakeRequest("GET", "/")
+                };
+
+            // When
+            this.requestDispatcher.Dispatch(context);
+
+            // Then
+            A.CallTo(() => this.routeResolver.Resolve(context)).MustHaveHappened(Repeated.Exactly.Once);
+        }
+
+        [Fact]
+        public void Should_invoke_route_resolver_with_path_when_path_does_not_contain_file_extension()
+        {
+            // Given
+            const string expectedPath = "/the/path";
+            var requestedPath = string.Empty;
+
+            var context =
+                new NancyContext
+                {
+                    Request = new FakeRequest("GET", expectedPath)
+                };
+
+            var resolvedRoute = new ResolveResult(
+               new FakeRoute(),
+               DynamicDictionary.Empty,
+               null,
+               null,
+               null);
+
+            A.CallTo(() => this.routeResolver.Resolve(context))
+                .Invokes(x => requestedPath = ((NancyContext) x.Arguments[0]).Request.Path)
+                .Returns(resolvedRoute);
+
+            // When
+            this.requestDispatcher.Dispatch(context);
+
+            // Then
+            requestedPath.ShouldEqual(expectedPath);
+        }
+
+        [Fact]
+        public void Should_invoke_route_resolver_with_passed_in_accept_headers_when_path_does_not_contain_file_extensions()
+        {
+            // Given
+            var expectedAcceptHeaders = new List<Tuple<string, decimal>>
+            {
+                { new Tuple<string, decimal>("application/json", 0.8m) },
+                { new Tuple<string, decimal>("application/xml", 0.4m) }
+            };
+
+            var requestedAcceptHeaders = 
+                new List<Tuple<string, decimal>>();
+
+            var request = new FakeRequest("GET", "/")
+            {
+                Headers = { Accept = expectedAcceptHeaders }
+            };
+
+            var context =
+                new NancyContext { Request = request };
+
+            var resolvedRoute = new ResolveResult(
+               new FakeRoute(),
+               DynamicDictionary.Empty,
+               null,
+               null,
+               null);
+
+            A.CallTo(() => this.routeResolver.Resolve(context))
+                .Invokes(x => requestedAcceptHeaders = ((NancyContext)x.Arguments[0]).Request.Headers.Accept.ToList())
+                .Returns(resolvedRoute);
+
+            // When
+            this.requestDispatcher.Dispatch(context);
+
+            // Then
+            requestedAcceptHeaders.ShouldHaveCount(2);
+            requestedAcceptHeaders[0].Item1.ShouldEqual("application/json");
+            requestedAcceptHeaders[0].Item2.ShouldEqual(0.8m);
+            requestedAcceptHeaders[1].Item1.ShouldEqual("application/xml");
+            requestedAcceptHeaders[1].Item2.ShouldEqual(0.4m);
+        }
+
+        [Fact]
+        public void Should_invoke_route_resolver_with_extension_stripped_from_path_when_path_does_contain_file_extension_and_mapped_response_processor_exists()
+        {
+            // Given
+            var requestedPath = string.Empty;
+
+            var context =
+                new NancyContext
+                {
+                    Request = new FakeRequest("GET", "/user.json")
+                };
+
+            var processor =
+                A.Fake<IResponseProcessor>();
+
+            this.responseProcessors.Add(processor);
+
+            var mappings = new List<Tuple<string, MediaRange>>
+            {
+                { new Tuple<string, MediaRange>("json", "application/json") }
+            };
+
+            A.CallTo(() => processor.ExtensionMappings).Returns(mappings);
+
+            var resolvedRoute = new ResolveResult(
+               new FakeRoute(),
+               DynamicDictionary.Empty,
+               null,
+               null,
+               null);
+
+            A.CallTo(() => this.routeResolver.Resolve(context))
+                .Invokes(x => requestedPath = ((NancyContext)x.Arguments[0]).Request.Path)
+                .Returns(resolvedRoute);
+
+            // When
+            this.requestDispatcher.Dispatch(context);
+
+            // Then
+            requestedPath.ShouldEqual("/user");
+        }
+
+        [Fact]
+        public void Should_invoke_route_resolver_with_path_containing_when_path_does_contain_file_extension_and_no_mapped_response_processor_exists()
+        {
+            // Given
+            var requestedPath = string.Empty;
+
+            var context =
+                new NancyContext
+                {
+                    Request = new FakeRequest("GET", "/user.json")
+                };
+
+            var resolvedRoute = new ResolveResult(
+               new FakeRoute(),
+               DynamicDictionary.Empty,
+               null,
+               null,
+               null);
+
+            A.CallTo(() => this.routeResolver.Resolve(context))
+                .Invokes(x => requestedPath = ((NancyContext)x.Arguments[0]).Request.Path)
+                .Returns(resolvedRoute);
+
+            // When
+            this.requestDispatcher.Dispatch(context);
+
+            // Then
+            requestedPath.ShouldEqual("/user.json");
+        }
+
+        [Fact]
+        public void Should_invoke_route_resolver_with_distinct_mapped_media_ranged_when_path_contains_extension_and_mapped_response_processors_exists()
+        {
+            // Given
+            var requestedAcceptHeaders =
+                new List<Tuple<string, decimal>>();
+
+            var context =
+                new NancyContext
+                {
+                    Request = new FakeRequest("GET", "/user.json")
+                };
+
+            var jsonProcessor =
+                A.Fake<IResponseProcessor>();
+
+            var jsonProcessormappings = 
+                new List<Tuple<string, MediaRange>> { { new Tuple<string, MediaRange>("json", "application/json") } };
+
+            A.CallTo(() => jsonProcessor.ExtensionMappings).Returns(jsonProcessormappings);
+
+            var otherProcessor =
+                A.Fake<IResponseProcessor>();
+
+            var otherProcessormappings =
+                new List<Tuple<string, MediaRange>>
+                    {
+                        { new Tuple<string, MediaRange>("json", "application/json") },
+                        { new Tuple<string, MediaRange>("xml", "application/xml") }
+                    };
+
+            A.CallTo(() => otherProcessor.ExtensionMappings).Returns(otherProcessormappings);
+
+            this.responseProcessors.Add(jsonProcessor);
+            this.responseProcessors.Add(otherProcessor);
+
+            var resolvedRoute = new ResolveResult(
+               new FakeRoute(),
+               DynamicDictionary.Empty,
+               null,
+               null,
+               null);
+
+            A.CallTo(() => this.routeResolver.Resolve(context))
+                .Invokes(x => requestedAcceptHeaders = ((NancyContext)x.Arguments[0]).Request.Headers.Accept.ToList())
+                .Returns(resolvedRoute);
+
+            // When
+            this.requestDispatcher.Dispatch(context);
+
+            // Then
+            requestedAcceptHeaders.ShouldHaveCount(1);
+            requestedAcceptHeaders[0].Item1.ShouldEqual("application/json");
+        }
+
+        [Fact]
+        public void Should_set_quality_to_high_for_mapped_media_ranges_before_invoking_route_resolver_when_path_contains_extension_and_mapped_response_processors_exists()
+        {
+            // Given
+            var requestedAcceptHeaders =
+                new List<Tuple<string, decimal>>();
+
+            var context =
+                new NancyContext
+                {
+                    Request = new FakeRequest("GET", "/user.json")
+                };
+
+            var jsonProcessor =
+                A.Fake<IResponseProcessor>();
+
+            var jsonProcessormappings =
+                new List<Tuple<string, MediaRange>> { { new Tuple<string, MediaRange>("json", "application/json") } };
+
+            A.CallTo(() => jsonProcessor.ExtensionMappings).Returns(jsonProcessormappings);
+
+            this.responseProcessors.Add(jsonProcessor);
+
+            var resolvedRoute = new ResolveResult(
+               new FakeRoute(),
+               DynamicDictionary.Empty,
+               null,
+               null,
+               null);
+
+            A.CallTo(() => this.routeResolver.Resolve(context))
+                .Invokes(x => requestedAcceptHeaders = ((NancyContext)x.Arguments[0]).Request.Headers.Accept.ToList())
+                .Returns(resolvedRoute);
+
+            // When
+            this.requestDispatcher.Dispatch(context);
+
+            // Then
+            requestedAcceptHeaders.ShouldHaveCount(1);
+            Assert.True(requestedAcceptHeaders[0].Item2 > 1.0m);
+        }
+
+        [Fact]
+        public void Should_call_route_invoker_with_resolved_route()
+        {
+            // Given
+            var context =
+                new NancyContext
+                {
+                    Request = new FakeRequest("GET", "/user.json")
+                };
+
+            var resolvedRoute = new ResolveResult(
+               new FakeRoute(),
+               DynamicDictionary.Empty,
+               null,
+               null,
+               null);
+
+            A.CallTo(() => this.routeResolver.Resolve(context)).Returns(resolvedRoute);
+
+            // When
+            this.requestDispatcher.Dispatch(context);
+
+            // Then
+            A.CallTo(() => this.routeInvoker.Invoke(resolvedRoute.Item1, A<DynamicDictionary>._, A<NancyContext>._)).MustHaveHappened(Repeated.Exactly.Once);
+        }
+
+        [Fact]
+        public void Should_invoke_route_resolver_with_path_containing_extension_when_mapped_response_processor_existed_but_no_route_match_was_found()
+        {
+            // Given
+            var requestedAcceptHeaders =
+                new List<Tuple<string, decimal>>();
+
+            var context =
+                new NancyContext
+                {
+                    Request = new FakeRequest("GET", "/user.json")
+                };
+
+            var jsonProcessor =
+                A.Fake<IResponseProcessor>();
+
+            var jsonProcessormappings =
+                new List<Tuple<string, MediaRange>> { { new Tuple<string, MediaRange>("json", "application/json") } };
+
+            A.CallTo(() => jsonProcessor.ExtensionMappings).Returns(jsonProcessormappings);
+
+            this.responseProcessors.Add(jsonProcessor);
+
+            var resolvedRoute = new ResolveResult(
+               new NotFoundRoute("GET", "/"), 
+               DynamicDictionary.Empty,
+               null,
+               null,
+               null);
+
+            A.CallTo(() => this.routeResolver.Resolve(context))
+                .Invokes(x => requestedAcceptHeaders = ((NancyContext)x.Arguments[0]).Request.Headers.Accept.ToList())
+                .Returns(resolvedRoute);
+
+            // When
+            this.requestDispatcher.Dispatch(context);
+
+            // Then            
+            A.CallTo(() => this.routeResolver.Resolve(A<NancyContext>._)).MustHaveHappened(Repeated.Exactly.Twice);
+        }
+
+        [Fact]
+        public void Should_call_route_invoker_with_captured_parameters()
+        {
+            // Given
+            var context =
+                new NancyContext
+                {
+                    Request = new FakeRequest("GET", "/user.json")
+                };
+
+            var parameters = new DynamicDictionary();
+
+            var resolvedRoute = new ResolveResult(
+               new FakeRoute(),
+               parameters,
+               null,
+               null,
+               null);
+
+            A.CallTo(() => this.routeResolver.Resolve(context)).Returns(resolvedRoute);
+
+            // When
+            this.requestDispatcher.Dispatch(context);
+
+            // Then
+            A.CallTo(() => this.routeInvoker.Invoke(A<Route>._, parameters, A<NancyContext>._)).MustHaveHappened(Repeated.Exactly.Once);
+        }
+
+        [Fact]
+        public void Should_call_route_invoker_with_context()
+        {
+            // Given
+            var context =
+                new NancyContext
+                {
+                    Request = new FakeRequest("GET", "/user.json")
+                };
+
+            var resolvedRoute = new ResolveResult(
+               new FakeRoute(),
+               DynamicDictionary.Empty,
+               null,
+               null,
+               null);
+
+            A.CallTo(() => this.routeResolver.Resolve(context)).Returns(resolvedRoute);
+
+            // When
+            this.requestDispatcher.Dispatch(context);
+
+            // Then
+            A.CallTo(() => this.routeInvoker.Invoke(A<Route>._, A<DynamicDictionary>._, context)).MustHaveHappened(Repeated.Exactly.Once);
+        }
+
+        [Fact]
+        public void Should_invoke_module_onerror_hook_when_module_before_hook_throws_exception()
+        {
+            // Given
+            var capturedExecutionOrder = new List<string>();
+            var expectedExecutionOrder = new[] { "Prehook", "OnErrorHook" };
+
+            var route = new FakeRoute
+            {
+                Action = parameters =>
+                {
+                    capturedExecutionOrder.Add("RouteInvoke");
+                    return null;
+                }
+            };
+
+            var resolvedRoute = new Tuple<Route, DynamicDictionary, Func<NancyContext, Response>, Action<NancyContext>, Func<NancyContext, Exception, Response>>(
+                route,
+                DynamicDictionary.Empty,
+                ctx => { capturedExecutionOrder.Add("Prehook"); throw new Exception("Prehook"); },
+                ctx => capturedExecutionOrder.Add("Posthook"),
+                (ctx, ex) => { capturedExecutionOrder.Add("OnErrorHook"); return new Response(); });
+
+            A.CallTo(() => this.routeResolver.Resolve(A<NancyContext>.Ignored)).Returns(resolvedRoute);
+
+            var context =
+                new NancyContext { Request = new Request("GET", "/", "http") };
+
+            // When
+            this.requestDispatcher.Dispatch(context);
+
+            // Then
+            capturedExecutionOrder.Count().ShouldEqual(2);
+            capturedExecutionOrder.SequenceEqual(expectedExecutionOrder).ShouldBeTrue();
+        }
+
+        [Fact]
+        public void Should_invoke_module_onerror_hook_when_route_invoker_throws_exception()
+        {
+            // Given
+            var capturedExecutionOrder = new List<string>();
+            var expectedExecutionOrder = new[] { "RouteInvoke", "OnErrorHook" };
+
+            var route = new FakeRoute
+            {
+                Action = parameters =>
+                {
+                    capturedExecutionOrder.Add("RouteInvoke");
+                    throw new Exception("RouteInvoke");
+                }
+            };
+
+            var resolvedRoute = new Tuple<Route, DynamicDictionary, Func<NancyContext, Response>, Action<NancyContext>, Func<NancyContext, Exception, Response>>(
+                route,
+                DynamicDictionary.Empty,
+                ctx => null,
+                ctx => capturedExecutionOrder.Add("Posthook"),
+                (ctx, ex) => { capturedExecutionOrder.Add("OnErrorHook"); return new Response(); });
+
+            A.CallTo(() => this.routeResolver.Resolve(A<NancyContext>.Ignored)).Returns(resolvedRoute);
+
+            var context =
+                new NancyContext { Request = new Request("GET", "/", "http") };
+
+            // When
+            this.requestDispatcher.Dispatch(context);
+
+            // Then
+            capturedExecutionOrder.Count().ShouldEqual(2);
+            capturedExecutionOrder.SequenceEqual(expectedExecutionOrder).ShouldBeTrue();
+        }
+
+        [Fact]
+        public void Should_invoke_module_onerror_hook_when_module_after_hook_throws_exception()
+        {
+            // Given
+            var capturedExecutionOrder = new List<string>();
+            var expectedExecutionOrder = new[] { "Posthook", "OnErrorHook" };
+
+            var route = new FakeRoute
+            {
+                Action = parameters => null
+            };
+
+            var resolvedRoute = new Tuple<Route, DynamicDictionary, Func<NancyContext, Response>, Action<NancyContext>, Func<NancyContext, Exception, Response>>(
+                route,
+                DynamicDictionary.Empty,
+                ctx => null,
+                ctx => { capturedExecutionOrder.Add("Posthook"); throw new Exception("Posthook"); },
+                (ctx, ex) => { capturedExecutionOrder.Add("OnErrorHook"); return new Response(); });
+
+            A.CallTo(() => this.routeResolver.Resolve(A<NancyContext>.Ignored)).Returns(resolvedRoute);
+
+            var context =
+                new NancyContext { Request = new Request("GET", "/", "http") };
+
+            // When
+            this.requestDispatcher.Dispatch(context);
+
+            // Then
+            capturedExecutionOrder.Count().ShouldEqual(2);
+            capturedExecutionOrder.SequenceEqual(expectedExecutionOrder).ShouldBeTrue();
+        }
+
+        [Fact]
+        public void Should_rethrow_exception_when_onerror_hook_does_return_response()
+        {
+            // Given
+            var route = new FakeRoute
+            {
+                Action = parameters => { throw new Exception(); }
+            };
+
+            var resolvedRoute = new Tuple<Route, DynamicDictionary, Func<NancyContext, Response>, Action<NancyContext>, Func<NancyContext, Exception, Response>>(
+                route,
+                DynamicDictionary.Empty,
+                ctx => null,
+                ctx => { },
+                (ctx, ex) => { return null; });
+
+            A.CallTo(() => this.routeResolver.Resolve(A<NancyContext>.Ignored)).Returns(resolvedRoute);
+
+            var context =
+                new NancyContext { Request = new Request("GET", "/", "http") };
+
+            //When
+
+            // Then
+            Assert.Throws<Exception>(() => this.requestDispatcher.Dispatch(context));
+        }
+
+        [Fact]
+        public void Should_not_rethrow_exception_when_onerror_hook_returns_response()
+        {
+            // Given
+            var route = new FakeRoute
+            {
+                Action = parameters => { throw new Exception(); }
+            };
+
+            var resolvedRoute = new Tuple<Route, DynamicDictionary, Func<NancyContext, Response>, Action<NancyContext>, Func<NancyContext, Exception, Response>>(
+                route,
+                DynamicDictionary.Empty,
+                ctx => null,
+                ctx => { },
+                (ctx, ex) => { return new Response(); });
+
+            A.CallTo(() => this.routeResolver.Resolve(A<NancyContext>.Ignored)).Returns(resolvedRoute);
+
+            var context =
+                new NancyContext { Request = new Request("GET", "/", "http") };
+
+            //When
+
+            // Then
+            Assert.DoesNotThrow(() => this.requestDispatcher.Dispatch(context));
+        }
+    }
 }